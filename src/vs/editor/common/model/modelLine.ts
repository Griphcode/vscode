--- conflicted
+++ resolved
@@ -12,12 +12,8 @@
 import { Range } from 'vs/editor/common/core/range';
 import { IModelTokensChangedEvent } from 'vs/editor/common/model/textModelEvents';
 import { onUnexpectedError } from 'vs/base/common/errors';
-<<<<<<< HEAD
-import { TextBuffer } from 'vs/editor/common/model/textBuffer';
+import { ITextBuffer } from 'vs/editor/common/model/textBuffer';
 import { TextBuffer as TextBuffer2 } from 'vs/editor/common/model/textBuffer2';
-=======
-import { ITextBuffer } from 'vs/editor/common/model/textBuffer';
->>>>>>> 5153c9aa
 import { TokenizationResult2 } from 'vs/editor/common/core/token';
 import { nullTokenize2 } from 'vs/editor/common/modes/nullMode';
 
@@ -252,11 +248,7 @@
 		return (firstInvalidLineNumber >= lineNumber);
 	}
 
-<<<<<<< HEAD
-	public hasLinesToTokenize(buffer: TextBuffer | TextBuffer2): boolean {
-=======
-	public hasLinesToTokenize(buffer: ITextBuffer): boolean {
->>>>>>> 5153c9aa
+	public hasLinesToTokenize(buffer: ITextBuffer | TextBuffer2): boolean {
 		return (this._invalidLineStartIndex < buffer.getLineCount());
 	}
 
@@ -422,11 +414,7 @@
 
 	//#region Tokenization
 
-<<<<<<< HEAD
-	public _tokenizeOneLine(buffer: TextBuffer | TextBuffer2, eventBuilder: ModelTokensChangedEventBuilder): number {
-=======
-	public _tokenizeOneLine(buffer: ITextBuffer, eventBuilder: ModelTokensChangedEventBuilder): number {
->>>>>>> 5153c9aa
+	public _tokenizeOneLine(buffer: ITextBuffer | TextBuffer2, eventBuilder: ModelTokensChangedEventBuilder): number {
 		if (!this.hasLinesToTokenize(buffer)) {
 			return buffer.getLineCount() + 1;
 		}
@@ -435,11 +423,7 @@
 		return lineNumber;
 	}
 
-<<<<<<< HEAD
-	public _updateTokensUntilLine(buffer: TextBuffer | TextBuffer2, eventBuilder: ModelTokensChangedEventBuilder, lineNumber: number): void {
-=======
-	public _updateTokensUntilLine(buffer: ITextBuffer, eventBuilder: ModelTokensChangedEventBuilder, lineNumber: number): void {
->>>>>>> 5153c9aa
+	public _updateTokensUntilLine(buffer: ITextBuffer | TextBuffer2, eventBuilder: ModelTokensChangedEventBuilder, lineNumber: number): void {
 		if (!this.tokenizationSupport) {
 			this._invalidLineStartIndex = buffer.getLineCount();
 			return;
